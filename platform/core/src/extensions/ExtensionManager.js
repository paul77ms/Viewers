--- conflicted
+++ resolved
@@ -17,15 +17,12 @@
       this.modules[moduleType] = [];
     });
     this.dataSourceMap = {};
-<<<<<<< HEAD
     this.defaultDataSourceName = appConfig.defaultDataSourceName;
     this.activeDataSource = undefined;
   }
 
   setActiveDataSource(dataSourceName) {
     this.activeDataSource = dataSourceName;
-=======
->>>>>>> 9146a9ee
   }
 
   /**
